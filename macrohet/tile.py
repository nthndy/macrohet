--- conflicted
+++ resolved
@@ -218,16 +218,9 @@
 
     # rechunk so they are more managable along original image tile size
     images = [frame.rechunk(tile_size, tile_size) for frame in images]
-<<<<<<< HEAD
-    print(type(images))
-    # stack them together and call compute so the it returns a single da and not a da of a da
-    images = da.stack(images, axis=0).compute()
-    # # reshape them according to TCZXY
-=======
     # stack them together and call compute so the it returns a single da and not a da of a da
     images = da.stack(images, axis=0)  # .compute()
     # reshape them according to TCZXY
->>>>>>> 42bc89a6
     images = images.reshape((len(timepoint_IDs),
                              len(channel_IDs),
                              len(plane_IDs),
